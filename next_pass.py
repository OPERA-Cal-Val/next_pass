#!/usr/bin/env python3

import argparse
import logging
<<<<<<< HEAD
import sys
import os
from pathlib import Path
from datetime import datetime
from shapely.geometry import Point, box
import yagmail
=======
import os
import sys
from datetime import datetime
from pathlib import Path

from shapely.geometry import Point, box
>>>>>>> a70318ad

from landsat_pass import next_landsat_pass
from opera_products import (export_opera_products,
                            find_print_available_opera_products)
from plot_maps import make_opera_granule_map, make_overpasses_map
from sentinel_pass import next_sentinel_pass
<<<<<<< HEAD
from utils import (Tee,
                   bbox_type, create_polygon_from_kml,
                   valid_drcs_datetime)
from opera_products import (
    find_print_available_opera_products,
    export_opera_products
)
from plot_maps import (
    make_opera_granule_map,
    make_opera_granule_drcs_map,
    make_overpasses_map
)

=======
from utils import Tee, bbox_type, create_polygon_from_kml
>>>>>>> a70318ad

LOGGER = logging.getLogger("next_pass")

EXAMPLE = """
EXAMPLE USAGE:
Point (lat/lon pair):
  python next_pass.py -b 34.20 -118.17

Bounding Box (SNWE):
  python next_pass.py -b 34.15 34.25 -118.20 -118.15

KML File:
  python next_pass.py -b /path/to/file.kml
"""


def create_parser() -> argparse.ArgumentParser:
    """Create the argument parser for CLI inputs."""
    desc = "Find next satellite overpass date."
    parser = argparse.ArgumentParser(
        description=desc,
        epilog=EXAMPLE,
        formatter_class=argparse.RawDescriptionHelpFormatter,
    )
    parser.add_argument(
        "-b",
        "--bbox",
        required=True,
        nargs="+",
        type=str,
        help=(
            "Bounding box: Either 2 or 4 floats (point or bbox) "
            "or a path to a .kml location file"
        ),
    )
    parser.add_argument(
        "-s",
        "--sat",
        default="all",
        choices=["sentinel-1", "sentinel-2", "landsat", "all"],
        help="Satellite mission. Default is all.",
    )
    parser.add_argument(
        "-k",
        "--look-back",
        type=int,
        default=13,
        help="Number of days to look back for past overpasses",
    )
    parser.add_argument(
        "-f",
        "--functionality",
        default="both",
        type=str,
        help="functionality to run : overpasses or opera_search or both",
    )
    parser.add_argument(
        "-n",
        "--number-of-dates",
        default=5,
        type=int,
        help="Number of most recent dates to consider for OPERA products",
    )
    parser.add_argument(
        "-d",
        "--event-date",
        default="today",
        type=str,
        help="Date (UTC) of the event to consider for OPERA products",
    )
    parser.add_argument(
        "-p",
        "--products",
        default=[],
        nargs="*",
        help="A list containing a subset of OPERA products to be searched",
    )
    parser.add_argument(
        "-c",
        "--cloudiness",
        action="store_true",
<<<<<<< HEAD
        help="Show cloudiness prediction/history for future/past overpasses",
=======
        help=("Display cloudiness prediction and/or history \
              for future and past overpasses, respectively "),
>>>>>>> a70318ad
    )
    parser.add_argument(
        "-l",
        "--log-level",
        default="info",
        choices=["debug", "info", "warning", "error"],
        help="Set logging level (default: info).",
    )
    parser.add_argument(
        "--email",
        action="store_true",
        help="Send an email with the results.",
    )
    parser.add_argument(
        "-g",
        "--generate-drcs-html",
        type=valid_drcs_datetime,
        metavar="YYYY-MM-DDTHH:MM",
        help=("Generate DRCS HTML file using a UTC event date "
              " in format YYYY-MM-DDTHH:MM")
    )
    return parser


def find_next_overpass(args) -> dict:
    """Main logic for finding the next satellite overpasses."""
    bbox = bbox_type(args.bbox)
    n_day_past = args.look_back

    if args.cloudiness:
        pred_cloudiness = 1
    else:
        pred_cloudiness = 0

    if isinstance(bbox, str):
        # create geometry for Sentinel-1 and 2 and point (centroid) for Landsat
        geometry = create_polygon_from_kml(bbox)
        centroid = geometry.centroid
        lat_min = centroid.y
        lon_min = centroid.x
    else:
        lat_min, lat_max, lon_min, lon_max = bbox
        if lat_min == lat_max and lon_min == lon_max:
            geometry = Point(lon_min, lat_min)
        else:
            geometry = box(lon_min, lat_min, lon_max, lat_max)

    if args.sat == "all":
        LOGGER.info("Fetching Sentinel-1 data...")
        sentinel1 = next_sentinel_pass(
            "sentinel1", geometry, n_day_past, pred_cloudiness
        )
<<<<<<< HEAD
=======

>>>>>>> a70318ad
        LOGGER.info("Fetching Sentinel-2 data...")
        sentinel2 = next_sentinel_pass(
            "sentinel2", geometry, n_day_past, pred_cloudiness
        )
<<<<<<< HEAD
=======

>>>>>>> a70318ad
        LOGGER.info("Fetching Landsat data...")
        landsat = next_landsat_pass(lat_min, lon_min, geometry, n_day_past)

    elif args.sat == "sentinel-1":
        LOGGER.info("Fetching Sentinel-1 data...")
        sentinel1 = next_sentinel_pass(
            "sentinel1", geometry, n_day_past, pred_cloudiness
        )
        sentinel2 = []
        landsat = []

    elif args.sat == "sentinel-2":
        LOGGER.info("Fetching Sentinel-2 data...")
        sentinel2 = next_sentinel_pass(
            "sentinel2", geometry, n_day_past, pred_cloudiness
        )
        sentinel1 = []
        landsat = []

    elif args.sat == "landsat":
        LOGGER.info("Fetching Landsat data...")
        landsat = next_landsat_pass(lat_min, lon_min, geometry, n_day_past)
        sentinel1 = []
        sentinel2 = []

    else:
        raise ValueError(
            "Satellite not recognized. "
            "Supported values: sentinel-1, sentinel-2, landsat, all."
        )

    return {
<<<<<<< HEAD
            "sentinel-1": sentinel1,
            "sentinel-2": sentinel2,
            "landsat": landsat,
        }
=======
        "sentinel-1": sentinel1,
        "sentinel-2": sentinel2,
        "landsat": landsat,
    }
>>>>>>> a70318ad


def format_arg(bbox_arg):
    if (
        isinstance(bbox_arg, list)
        and all(isinstance(x, str) for x in bbox_arg)
        and len(bbox_arg) in [1, 2, 4]
    ):
        return " ".join(bbox_arg)
    else:
        raise ValueError("Argument must be a list of 1, 2, or 4 strings.")


def send_email(subject, body, attachment=None):
    """
    Send an email with the next_pass information.
    :param subject: Subject of the email.
    :param body: Body of the email.
    :param attachment: Optional attachment file path.
    """

    GMAIL_USER = "aria.hazards.jpl@gmail.com"
    GMAIL_PSWD = os.environ["GMAIL_APP_PSWD"]
    yag = yagmail.SMTP(GMAIL_USER, GMAIL_PSWD)

    receivers = [
        "cole.speed@jpl.nasa.gov",
        "ines.fenni@jpl.nasa.gov",
        "emre.havazli@jpl.nasa.gov",
    ]
    yag.send(bcc=receivers, subject=subject,
             contents=[body], attachments=[attachment])
    return


def run_next_pass(bbox, number_of_dates=5,
                  date=None, functionality="opera_search"):
    """
    Programmatic entry point for next_pass.
    Wraps main() and builds CLI-style args.
    Args:
        bbox (list[float]): [south, north, west, east]
        number_of_dates (int): Number of recent dates to consider
        date (str or None): Optional date string (YYYY-MM-DD)
        functionality (str): Functionality to run: 'overpasses',
        'opera_search', or 'both'
    """
    cli_args = ["-b", *map(str, bbox), "-n", str(number_of_dates),
                "-f", functionality]

    if date:
        cli_args += ["-d", date]

    return main(cli_args)


def main(cli_args=None):
    """Main entry point."""
    if isinstance(cli_args, argparse.Namespace):
        args = cli_args
    elif cli_args is None:
        args = create_parser().parse_args()
    else:
        args = create_parser().parse_args(cli_args)

    logging.basicConfig(
        level=args.log_level.upper(),
        format="%(asctime)s - %(name)s - %(levelname)s - %(message)s",
    )

    # Create a timestamp string
    timestamp = datetime.now().strftime("%Y%m%d_%H%M%S")

    # Create the output directory
    timestamp_dir = Path(f"nextpass_outputs_{timestamp}")
    timestamp_dir.mkdir(parents=True, exist_ok=True)
    log_file = timestamp_dir / "run_output.txt"
    log = open(log_file, "w", encoding="utf-8")
    sys.stdout = sys.stderr = Tee(sys.__stdout__, log)
    print(f"Log file created: {log_file}")
    print(f"BBox = {format_arg(args.bbox)}\n")

    if args.functionality in ("both", "overpasses"):
        result = find_next_overpass(args)
        result_s1 = result["sentinel-1"]
        result_s2 = result["sentinel-2"]
        result_l = result["landsat"]
        make_overpasses_map(result_s1, result_s2, result_l,
                            args.bbox, timestamp_dir)
        # loop over results and display only missions that were requested
        for mission, mission_result in result.items():
            if mission_result:
                print(f"\n=== {mission.upper()} ===")
                print(
                    mission_result.get(
                        "next_collect_info", "No collection info available."
                    )
                )

    if args.functionality in ("both", "opera_search"):
        # search for & print OPERA results
        results_opera = find_print_available_opera_products(
            args.bbox, args.number_of_dates, args.event_date, args.products
        )
        export_opera_products(results_opera, timestamp_dir)
        make_opera_granule_map(results_opera, args.bbox, timestamp_dir)

    if args.generate_drcs_html is not None and args.functionality in ("both"):
        make_opera_granule_drcs_map(args.generate_drcs_html, results_opera,
                                    result_s1, result_s2, result_l,
                                    args.bbox, timestamp_dir
                                    )

    if args.email:
        overpasses_map = timestamp_dir / "satellite_overpasses_map.html"
        with open(log_file, "w", encoding="utf-8") as f:
            lines = f.readlines()
            email_body = "".join(lines[4:])
        send_email(
            f"Next Satellite Overpasses for {
                args.sat.upper()} as of {
                    timestamp} UTC for AOI:{format_arg(args.bbox)}",
            email_body,
            overpasses_map,
        )
        print("=========================================")
        print("Alert emailed to recipients.")
        print("=========================================")

    return timestamp_dir


if __name__ == "__main__":
    main()<|MERGE_RESOLUTION|>--- conflicted
+++ resolved
@@ -2,28 +2,18 @@
 
 import argparse
 import logging
-<<<<<<< HEAD
-import sys
-import os
-from pathlib import Path
-from datetime import datetime
-from shapely.geometry import Point, box
-import yagmail
-=======
 import os
 import sys
 from datetime import datetime
 from pathlib import Path
 
 from shapely.geometry import Point, box
->>>>>>> a70318ad
 
 from landsat_pass import next_landsat_pass
 from opera_products import (export_opera_products,
                             find_print_available_opera_products)
 from plot_maps import make_opera_granule_map, make_overpasses_map
 from sentinel_pass import next_sentinel_pass
-<<<<<<< HEAD
 from utils import (Tee,
                    bbox_type, create_polygon_from_kml,
                    valid_drcs_datetime)
@@ -37,9 +27,6 @@
     make_overpasses_map
 )
 
-=======
-from utils import Tee, bbox_type, create_polygon_from_kml
->>>>>>> a70318ad
 
 LOGGER = logging.getLogger("next_pass")
 
@@ -121,12 +108,8 @@
         "-c",
         "--cloudiness",
         action="store_true",
-<<<<<<< HEAD
-        help="Show cloudiness prediction/history for future/past overpasses",
-=======
         help=("Display cloudiness prediction and/or history \
               for future and past overpasses, respectively "),
->>>>>>> a70318ad
     )
     parser.add_argument(
         "-l",
@@ -179,18 +162,12 @@
         sentinel1 = next_sentinel_pass(
             "sentinel1", geometry, n_day_past, pred_cloudiness
         )
-<<<<<<< HEAD
-=======
-
->>>>>>> a70318ad
+
         LOGGER.info("Fetching Sentinel-2 data...")
         sentinel2 = next_sentinel_pass(
             "sentinel2", geometry, n_day_past, pred_cloudiness
         )
-<<<<<<< HEAD
-=======
-
->>>>>>> a70318ad
+
         LOGGER.info("Fetching Landsat data...")
         landsat = next_landsat_pass(lat_min, lon_min, geometry, n_day_past)
 
@@ -223,17 +200,10 @@
         )
 
     return {
-<<<<<<< HEAD
-            "sentinel-1": sentinel1,
-            "sentinel-2": sentinel2,
-            "landsat": landsat,
-        }
-=======
         "sentinel-1": sentinel1,
         "sentinel-2": sentinel2,
         "landsat": landsat,
     }
->>>>>>> a70318ad
 
 
 def format_arg(bbox_arg):
